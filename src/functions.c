--- conflicted
+++ resolved
@@ -1642,11 +1642,7 @@
     memmove(basicvars.stringwork, descriptor.stringaddr, descriptor.stringlen);
     basicvars.stringwork[descriptor.stringlen] = asc_NUL;
     if (stringtype == STACK_STRTEMP) free_string(descriptor);
-<<<<<<< HEAD
-    cp = tonumber(basicvars.stringwork, &isint, &intvalue, &int64value, &fpvalue);
-=======
-    cp = todecimal(basicvars.stringwork, &isint, &intvalue, &fpvalue);
->>>>>>> c57c56a3
+    cp = todecimal(basicvars.stringwork, &isint, &intvalue, &int64value, &fpvalue);
     if (cp == NIL) {	/* Error found when converting number */
       error(intvalue);	/* 'intvalue' is used to return the precise error */
     }
